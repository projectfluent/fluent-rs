--- conflicted
+++ resolved
@@ -1,11 +1,8 @@
 # Changelog
 
 ## Unreleased
-
-<<<<<<< HEAD
-  - Bump `self_cell` to 1.x.
-=======
-  - Bump `serde_yaml` to 0.9.
+  - Bump `self_cell` to 1.x
+  - Bump `serde_yaml` to 0.9
 
 ## fluent-bundle 0.15.3 (March 16, 2024)
   - This is a 'safe harbor' release prior to bringing on non-Mozilla community maintainers
@@ -21,8 +18,7 @@
   - Workspace: Add various missing documentation and fix typos and links
   - Workspace: Cleanup meta-data using workspaces, use SPDX licenses, etc.
   - Workspace: Apply rustfmt and clippy lint fixes
->>>>>>> 8b36e4fe
-
+ 
 ## fluent-bundle 0.15.2 (October 25, 2021)
   - Bump `self_cell` to 0.10.
 
