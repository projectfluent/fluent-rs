--- conflicted
+++ resolved
@@ -70,7 +70,6 @@
 /// purpose of language negotiation with i18n formatters. For instance, if date and time formatting
 /// are not available in the first locale, `FluentBundle` will use its `locales` fallback chain
 /// to negotiate a sensible fallback for date and time formatting.
-<<<<<<< HEAD
 ///
 /// [`add_resource`]: ./struct.FluentBundle.html#method.add_resource
 /// [`FluentBundle::new`]: ./struct.FluentBundle.html#method.new
@@ -79,9 +78,6 @@
 /// [`format_message`]: ./struct.FluentBundle.html#method.format_message
 /// [`add_resource`]: ./struct.FluentBundle.html#method.add_resource
 /// [`Option<T>`]: http://doc.rust-lang.org/std/option/enum.Option.html
-#[allow(dead_code)]
-=======
->>>>>>> aebb85d4
 pub struct FluentBundle<'bundle> {
     pub locales: Vec<String>,
     pub entries: HashMap<String, Entry<'bundle>>,
