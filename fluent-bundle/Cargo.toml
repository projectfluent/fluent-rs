--- conflicted
+++ resolved
@@ -31,15 +31,9 @@
 intl_pluralrules.workspace = true
 rustc-hash.workspace = true
 unic-langid.workspace = true
-<<<<<<< HEAD
-intl-memoizer = { path = "../intl-memoizer" }
+intl-memoizer = { version = "0.5.2", path = "../intl-memoizer" }
 self_cell = "1.0"
 smallvec = "1.13"
-=======
-intl-memoizer = { version = "0.5.2", path = "../intl-memoizer" }
-self_cell = "0.10"
-smallvec = "1"
->>>>>>> 22a48085
 
 [dev-dependencies]
 criterion.workspace = true
