--- conflicted
+++ resolved
@@ -31,13 +31,8 @@
 intl_pluralrules.workspace = true
 rustc-hash.workspace = true
 unic-langid.workspace = true
-<<<<<<< HEAD
-intl-memoizer = { path = "../intl-memoizer" }
-self_cell = "1"
-=======
 intl-memoizer = { version = "0.5.2", path = "../intl-memoizer" }
-self_cell = "0.10"
->>>>>>> 8b36e4fe
+self_cell = "1.0"
 smallvec = "1"
 
 [dev-dependencies]
